--- conflicted
+++ resolved
@@ -1,20 +1,12 @@
 from typing import Dict
 
 from contracts.asset import Asset
-<<<<<<< HEAD
-from guardrails.base import GuardrailBase,GuardrailFactory
-=======
 from guardrails.base import GuardrailBase, GuardrailFactory
->>>>>>> 3e6fd075
 
 
 @GuardrailFactory.register("trailing_stop_loss")
 class TrailingStopLossGuardrail(GuardrailBase):
-<<<<<<< HEAD
     def __init__(self, stop_pct: float = 0.5):
-=======
-    def __init__(self, stop_pct: float = 0.07):
->>>>>>> 3e6fd075
         super().__init__()
         self.stop_pct = stop_pct
         self.entry_prices = {}
