--- conflicted
+++ resolved
@@ -1,12 +1,9 @@
-from guardrails.base import GuardrailFactory
 from .base import BaseExecutor
-from contracts.order import Order, OrderResult, OrderStatus
+from contracts.order import Order, OrderResult, OrderStatus, OrderType
 from contracts.portfolio import Portfolio
-<<<<<<< HEAD
-=======
 from guardrails.base import GuardrailBase
->>>>>>> 3e6fd075
 from core.market_data import MarketData
+from datetime import datetime
 import pandas as pd
 import uuid
 
@@ -35,11 +32,10 @@
         return order_id
 
     def cancel_order(self, order_id):
-        resp = False
         if order_id in self.orders and self.order_status[order_id] not in [OrderStatus.FILLED, OrderStatus.CANCELLED]:
             self.order_status[order_id] = OrderStatus.CANCELLED
-            resp = True
-        return resp
+            return True
+        return False
 
     def get_portfolio(self):
         return self.portfolio
@@ -64,21 +60,6 @@
             avg_fill_price = price
 
             try:
-                # is_rejected: bool = False
-                # # Guardrails (if any)
-                # for guardrail in self.guardrails:
-                #     if guardrail.evaluate(self.portfolio.positions, {order.ticker: price}):
-                #         self.order_status[order_id] = OrderStatus.REJECTED
-                #         self.fills[order_id] = OrderResult(order_id=order_id, status=OrderStatus.REJECTED,
-                #                                            message=f'Guardrail {guardrail.name} blocked order')
-                #         is_rejected = True
-                #         break
-                # if is_rejected:
-                #     continue
-
-                if self.order_status.get(order_id, '') == OrderStatus.REJECTED:
-                    continue
-
                 self.portfolio.execute_trade(current_time, order, avg_fill_price, note='Backtest Fill')
 
                 self.order_status[order_id] = OrderStatus.FILLED
