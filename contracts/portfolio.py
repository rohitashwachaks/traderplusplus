--- conflicted
+++ resolved
@@ -4,15 +4,9 @@
 
 from contracts.asset import Asset, CashAsset
 from contracts.order import Order
-<<<<<<< HEAD
-from contracts.utils import clean_ticker
-from guardrails.base import GuardrailFactory
-from strategies.stock.base import StrategyBase, StrategyFactory
-=======
 from utils.utils import clean_ticker
 from guardrails.base import GuardrailFactory
 from strategies.base import StrategyBase, StrategyFactory
->>>>>>> 3e6fd075
 
 
 class Portfolio:
@@ -25,16 +19,11 @@
                  tickers: str | List[str],
                  starting_cash: float,
                  strategy: str,
-<<<<<<< HEAD
-                 benchmark: str = "SPY",
-=======
                  benchmark: Optional[str] = None,
                  guardrail: Optional[str] = None,
->>>>>>> 3e6fd075
                  rebalance_freq: Optional[str] = None,
                  recomposition_freq: Optional[str] = None,
-                 metadata: Dict = None,
-                 guardrails=None):
+                 metadata: Dict = None):
         """
         Initialize a Portfolio object.
 
@@ -70,16 +59,9 @@
         self.benchmark = benchmark
 
         # Initialize guardrail
-        self.guardrails = []  # List of guardrails
-        if guardrails:
-            guardrails = {t.strip() for t in guardrails.split(",")}
-            invalid_guardrails = guardrails - GuardrailFactory.get_supported_guardrails()
-            assert len(
-                invalid_guardrails) == 0, f"Unsupported guardrails: {invalid_guardrails}. Supported guardrails: {GuardrailFactory.get_supported_guardrails()}"
-            self.guardrails = [GuardrailFactory.create_guardrail(guardrail) for guardrail in guardrails]
-
-        guardrail_str = ', '.join([g.name for g in self.guardrails]) if self.guardrails else 'None'
-        print(f"Guardrails: {guardrail_str}")
+        if guardrail:
+            assert guardrail in GuardrailFactory.get_supported_guardrails(), f"Unsupported guardrail: {guardrail}. Supported guardrails: {GuardrailFactory.get_supported_guardrails()}"
+            self.guardrail = GuardrailFactory.create_guardrail(guardrail)
 
         self._positions: Dict[str, Asset | CashAsset] = {
             ticker: Asset(ticker)
@@ -201,23 +183,4 @@
         """
         return self._positions
 
-    # endregion Properties
-
-    def generate_signals_with_guardrails(self, historical_data, current_date):
-        # Step 1: Generate signals from the strategy
-        signals = self.strategy.generate_signals(
-            historical_data,
-            current_date=current_date,
-            positions=self.positions,
-            cash=self.cash
-        ) or {}
-
-        # Step 2: Run guardrail checks and overwrite signals if necessary
-        if self.guardrails:
-            current_prices = {ticker: historical_data[ticker]['Close'].iloc[-1] for ticker in self.tickers}
-            for guardrail in self.guardrails:
-                exits = guardrail.evaluate(self.positions, current_prices)
-                for ticker, should_exit in exits.items():
-                    if should_exit:
-                        signals[ticker] = -abs(self.positions[ticker].shares) if ticker in self.positions else 0
-        return signals+    # endregion Properties